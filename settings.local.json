--- conflicted
+++ resolved
@@ -2,13 +2,9 @@
   "permissions": {
     "allow": [
       "mcp__agenthub_http__*",
-<<<<<<< HEAD
       "mcp__agenthub_http__call_agent",
       "mcp__agenthub_http__manage_task",
       "mcp__agenthub_http__manage_project"
-=======
-      "mcp__agenthub_http__manage_task"
->>>>>>> 799fd180
     ]
   },
   "enabledMcpjsonServers": [
